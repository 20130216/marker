--- conflicted
+++ resolved
@@ -1,3 +1,4 @@
+import re
 from typing import Annotated, List, Optional, Tuple
 
 from texify.inference import batch_inference
@@ -68,34 +69,12 @@
                 continue
             
             block = document.get_block(equation_d["block_id"])
-<<<<<<< HEAD
             if isinstance(block, Equation):
-                block.html = self.parse_latex_to_html(prediction)
-            elif isinstance(block, Span):
-                block.text = prediction.replace('$$', '$')
-
-    def parse_latex_to_html(self, latex: str):
-        html_out = ""
-        try:
-            latex = self.parse_latex(latex)
-        except ValueError as e:
-            # If we have mismatched delimiters, we'll treat it as a single block
-            # Strip the $'s from the latex
-            latex = [
-                {"class": "block", "content": latex.replace("$", "")}
-            ]
-
-        for el in latex:
-            if el["class"] == "block":
-                html_out += f'<math display="block">{el["content"]}</math>'
-            elif el["class"] == "inline":
-                html_out += f'<math display="inline">{el["content"]}</math>'
+                block.html = prediction
+            elif isinstance(block, Span) and 'math' in block.formats:
+                block.text = re.sub(r"<math[^>]*>(.*?)</math>", r"$\1$", prediction)
             else:
-                html_out += f" {el['content']} "
-        return html_out.strip()
-=======
-            block.html = prediction
->>>>>>> 597db72f
+                raise ValueError(f"Unexpected block of type {block.block_type}")
 
     def get_batch_size(self):
         if self.texify_batch_size is not None:
