--- conflicted
+++ resolved
@@ -46,14 +46,13 @@
                 return f"{text}"
         return f"{text}\n\n" if text else ""  # default convert_p behavior
 
-<<<<<<< HEAD
     def convert_math(self, el, text, convert_as_inline):
         inline = el.has_attr('display') and el['display'] == 'inline'
         if inline:
             return self.inline_math_delimiters[0] + text + self.inline_math_delimiters[1]
         else:
             return "\n" + self.block_math_delimiters[0] + text + self.block_math_delimiters[1] + "\n\n"
-=======
+
     def convert_td(self, el, text, convert_as_inline):
         text = text.replace("|", " ").replace("\n", " ")
         return super().convert_td(el, text, convert_as_inline)
@@ -62,7 +61,6 @@
         text = text.replace("|", " ").replace("\n", " ")
         return super().convert_th(el, text, convert_as_inline)
 
->>>>>>> a5de3681
 
 
 class MarkdownOutput(BaseModel):
