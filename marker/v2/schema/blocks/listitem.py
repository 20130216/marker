--- conflicted
+++ resolved
@@ -1,9 +1,6 @@
-<<<<<<< HEAD
-from marker.v2.schema import BlockTypes
-=======
 import re
 
->>>>>>> 7556d534
+from marker.v2.schema import BlockTypes
 from marker.v2.schema.blocks import Block
 
 
@@ -13,6 +10,7 @@
     replaced_string = re.sub(bullet_pattern, r"\1-\2", text)
     return replaced_string
 
+
 class ListItem(Block):
     block_type: BlockTypes = BlockTypes.ListItem
 
